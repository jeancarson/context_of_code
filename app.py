--- conflicted
+++ resolved
@@ -64,7 +64,6 @@
         logger.info("Fetching local stats")
         
         # When on PythonAnywhere, fetch metrics from local server
-<<<<<<< HEAD
         # if os.getenv('PYTHONANYWHERE_SITE'):
         #     try:
         #         # Replace with your actual local machine's public IP or domain
@@ -79,22 +78,6 @@
         #     # When running locally, get metrics from cache
         metrics = metrics_cache.get_metrics()
         
-=======
-        if os.getenv('PYTHONANYWHERE_SITE'):
-            try:
-                # Replace with your actual local machine's public IP or domain
-                response = requests.get('localhost:5001/metrics')
-                response.raise_for_status()
-                metrics_data = response.json()
-                metrics = DeviceMetrics(**metrics_data)
-            except Exception as e:
-                logger.error(f"Failed to fetch metrics from local server: {e}")
-                return jsonify({"error": "Failed to fetch metrics from local server"}), 500
-        else:
-            # When running locally, get metrics from cache
-            metrics = metrics_cache.get_metrics()
-
->>>>>>> 0ea67764
         # For API calls that expect JSON
         if request.headers.get('Accept') == 'application/json':
             return metrics.to_json(indent=2)
