--- conflicted
+++ resolved
@@ -76,12 +76,8 @@
                 return jsonify({"error": "Failed to fetch metrics from local server"}), 500
         else:
             # When running locally, get metrics from cache
-<<<<<<< HEAD
-            metrics = metrics_cache.get()
-=======
             metrics = metrics_cache.get_metrics()
->>>>>>> c9b75aa1
-        
+
         # For API calls that expect JSON
         if request.headers.get('Accept') == 'application/json':
             return metrics.to_json(indent=2)
@@ -93,8 +89,7 @@
 @app.route('/static/<path:path>')
 def send_static(path):
     return send_from_directory(os.path.join(ROOT_DIR, 'static'), path)
-<<<<<<< HEAD
-=======
+
 
 @app.route('/people', methods=['GET'])
 def people_get():
@@ -115,7 +110,6 @@
     except Exception as e:
         logger.error(f"Failed to handle people POST request: {e}")
         return "Failed to handle people POST request", 500
->>>>>>> c9b75aa1
 
 if __name__ == "__main__":
     # Only run the Flask development server if we're not on PythonAnywhere
