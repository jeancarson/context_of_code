--- conflicted
+++ resolved
@@ -7,11 +7,7 @@
 *.log 
 # Local metrics storage
 local_app/monitoring/data/*.jsonl
-<<<<<<< HEAD
-# Config files with sensitive data
-=======
 # Database files
 *.db
 
-#this is just a local record for setting up the database
->>>>>>> e50280a9
+#this is just a local record for setting up the database