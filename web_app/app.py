import os
import uuid
import datetime
import requests
from flask import Flask, jsonify, send_from_directory, request, render_template
from lib.config import Config
import logging
from lib.database import init_db, get_db
from lib.models.generated_models import Aggregators, Devices, MetricTypes, MetricSnapshots, MetricValues, Visits
from lib.constants import StatusCode, HTTPStatusCode
from sqlalchemy import select, func, and_, desc, text
import sys
from lib.models.dto import (
    AggregatorDTO, DeviceDTO, MetricTypeDTO, MetricSnapshotDTO, MetricValueDTO,
    convert_to_snapshot_orm, convert_to_metric_value_orm
)
from typing import Optional
from lib.services.orm_service import (
    get_all_devices,
    get_all_metric_types,
    get_recent_metrics,
    get_all_visits,
    get_latest_metrics_by_type
)
<<<<<<< HEAD
from threading import Lock
import time
=======
>>>>>>> a19eab2a
from lib.ip_service import IPService

# Compute root directory once and use it throughout the file
ROOT_DIR = os.path.dirname(os.path.abspath(__file__))

# Initialize logging first
logger = logging.getLogger(__name__)
config = Config(os.path.join(ROOT_DIR, 'config.json'))
config.setup_logging()

# Initialize services
ip_service = IPService()

# Initialize Flask app with configuration
app = Flask(__name__)
app.config['DEBUG'] = config.debug
app.config['SECRET_KEY'] = config.server.secret_key

<<<<<<< HEAD
calculator_lock = Lock()
calculator_state = "A"  # Toggle between "A" and "B"

# Initialize IP service
ip_service = IPService()
=======
calculator_requested = False
>>>>>>> a19eab2a

def get_client_ip():
    """Get the client's IP address"""
    if request.headers.getlist("X-Forwarded-For"):
        # If behind a proxy, get real IP
        return request.headers.getlist("X-Forwarded-For")[0]
    return request.remote_addr

def get_location_from_ip(ip: str) -> str:
    """Get location string from IP address using IPService"""
    location = ip_service.get_location(ip)
    if location:
        return f"{location.get('city', '')}, {location.get('country', '')}"
    return "Unknown Location"

@app.route("/")
def hello():
    """Display the main dashboard"""
    client_ip = get_client_ip()
    visit_count = 1
<<<<<<< HEAD
    location = get_location_from_ip(client_ip)
=======
    location = None
>>>>>>> a19eab2a
    
    try:
        # Get location info
        location_data = ip_service.get_location(client_ip)
        if location_data:
            location = f"{location_data['city']}, {location_data['region']}, {location_data['country']}"
        
        with get_db() as db:
            # Update visit count
            visit = db.query(Visits).filter(Visits.ip_address == client_ip).first()
            if visit:
                visit.count += 1
                visit.last_visit = datetime.datetime.now()
                visit_count = visit.count
            else:
                visit = Visits(
                    ip_address=client_ip,
                    count=1,
                    last_visit=datetime.datetime.now()
                )
                db.add(visit)
            db.commit()
    except Exception as e:
        logger.error(f"Error updating visit count: {e}")
    
    return render_template(
        "index.html",
<<<<<<< HEAD
        visit_count=visit_count,
        location=location
=======
        remote_metrics=get_latest_metrics(),
        visit_count=visit_count,
        location=location if location else "Unknown Location"
    )

@app.route("/metrics")
def metrics_page():
    """Display metrics dashboard"""
    return render_template(
        "metrics.html",
        remote_metrics=get_latest_metrics()
>>>>>>> a19eab2a
    )

@app.route("/register/aggregator", methods=["POST"])
def register_aggregator():
    """Register a new aggregator and return its UUID"""
    try:
        data = request.get_json()
        aggregator_dto = AggregatorDTO(**data)
        
        with get_db() as db:
            # Generate UUID if not provided
            if not aggregator_dto.aggregator_uuid:
                aggregator_dto.aggregator_uuid = str(uuid.uuid4())
            
            # Check if aggregator already exists
            existing = db.query(Aggregators).filter(
                Aggregators.aggregator_uuid == aggregator_dto.aggregator_uuid
            ).first()
            
            if existing:
                return jsonify({
                    "status": StatusCode.ERROR,
                    "message": "Aggregator already exists",
                    "uuid": existing.aggregator_uuid
                }), HTTPStatusCode.BAD_REQUEST
            
            # Create new aggregator
            aggregator = Aggregators(
                aggregator_uuid=aggregator_dto.aggregator_uuid,
                name=aggregator_dto.name,
                created_at=str(datetime.datetime.utcnow())
            )
            db.add(aggregator)
            db.commit()
            
            return jsonify({
                "status": StatusCode.OK,
                "uuid": aggregator.aggregator_uuid
            })
            
    except Exception as e:
        logger.error(f"Error registering aggregator: {e}")
        return jsonify({
            "status": StatusCode.ERROR,
            "message": str(e)
        }), HTTPStatusCode.INTERNAL_SERVER_ERROR

@app.route("/register/device", methods=["POST"])
def register_device():
    """Register a new device and return its UUID"""
    try:
        data = request.get_json()
        device_dto = DeviceDTO(**data)
        
        with get_db() as db:
            # Get aggregator
            aggregator = db.query(Aggregators).filter(
                Aggregators.aggregator_uuid == device_dto.aggregator_uuid
            ).first()
            
            if not aggregator:
                return jsonify({
                    "status": StatusCode.ERROR,
                    "message": "Aggregator not found"
                }), HTTPStatusCode.NOT_FOUND
            
            # Generate UUID if not provided
            if not device_dto.device_uuid:
                device_dto.device_uuid = str(uuid.uuid4())
            
            # Check if device already exists
            existing = db.query(Devices).filter(
                Devices.device_uuid == device_dto.device_uuid
            ).first()
            
            if existing:
                return jsonify({
                    "status": StatusCode.ERROR,
                    "message": "Device already exists",
                    "uuid": existing.device_uuid
                }), HTTPStatusCode.BAD_REQUEST
            
            # Create new device
            device = Devices(
                device_uuid=device_dto.device_uuid,
                device_name=device_dto.device_name,
                aggregator_id=aggregator.aggregator_id,
                created_at=str(datetime.datetime.utcnow())
            )
            db.add(device)
            db.commit()
            
            return jsonify({
                "status": StatusCode.OK,
                "uuid": device.device_uuid
            })
            
    except Exception as e:
        logger.error(f"Error registering device: {e}")
        return jsonify({
            "status": StatusCode.ERROR,
            "message": str(e)
        }), HTTPStatusCode.INTERNAL_SERVER_ERROR

@app.route("/metrics", methods=["POST"])
def add_metrics():
    """Add metrics from a device"""
    try:
        data = request.get_json()
        device_uuid = data.get('device_uuid')
        client_timestamp = data.get('client_timestamp')
        client_timezone = data.get('client_timezone_minutes', 0)  # Default to UTC if not provided
        metrics = data.get('metrics', [])

        with get_db() as db:
            # Get device
            device = db.query(Devices).filter(Devices.device_uuid == device_uuid).first()
            if not device:
                raise ValueError(f"Device not found: {device_uuid}")

            # Create snapshot
            snapshot = MetricSnapshots(
                device_id=device.device_id,
                client_timestamp_utc=client_timestamp,
                client_timezone_minutes=client_timezone,
                server_timestamp_utc=datetime.datetime.utcnow(),
                server_timezone_minutes=-time.timezone // 60  # Local server timezone
            )
            db.add(snapshot)
            db.flush()  # Get the snapshot ID

            # Add metric values, handling duplicates
            for metric in metrics:
                metric_type = db.query(MetricTypes).filter(
                    MetricTypes.metric_type_name == metric['type']
                ).first()
                if not metric_type:
                    continue

                # Check for existing value
                existing = db.query(MetricValues).filter(
                    MetricValues.metric_snapshot_id == snapshot.metric_snapshot_id,
                    MetricValues.metric_type_id == metric_type.metric_type_id
                ).first()

                if existing:
                    # Update existing value
                    existing.value = metric['value']
                else:
                    # Create new value
                    value = MetricValues(
                        metric_snapshot_id=snapshot.metric_snapshot_id,
                        metric_type_id=metric_type.metric_type_id,
                        value=metric['value']
                    )
                    db.add(value)

            db.commit()

        return jsonify({
            "status": "SUCCESS",
            "message": "Metrics added successfully"
        })

    except Exception as e:
        logger.error(f"Error adding metrics: {e}")
        return jsonify({
            "status": "ERROR",
            "message": str(e)
        }), HTTPStatusCode.INTERNAL_SERVER_ERROR

@app.route("/toggle-calculator", methods=["POST"])
def toggle_calculator():
    """Toggle calculator state between A and B"""
    global calculator_state
    with calculator_lock:
        calculator_state = "B" if calculator_state == "A" else "A"
        return jsonify({
            "calculator_state": calculator_state,
            "calculator_requested": True
        })

@app.route("/check-calculator", methods=["GET"])
def check_calculator():
    """Return current calculator state"""
    global calculator_state
    with calculator_lock:
        return jsonify({
            "calculator_state": calculator_state
        })

@app.route("/toggle-calculator", methods=['POST'])
def toggle_calculator():
    """Toggle calculator flag for next response"""
    global calculator_requested
    calculator_requested = True
    logger.info("Calculator request received")
    return jsonify({"calculator_requested": True})

@app.route("/check-calculator", methods=['POST'])
def check_calculator():
    """Check and reset calculator flag"""
    global calculator_requested
    was_requested = calculator_requested
    calculator_requested = False  # Reset after checking
    logger.info(f"Calculator check - was requested: {was_requested}")
    return jsonify({"calculator_requested": was_requested})

@app.route("/debug")
def debug():
    """Debug view showing all database tables"""
    try:
        with get_db() as db:
            devices = get_all_devices(db)
            metric_types = get_all_metric_types(db)
            metrics = get_recent_metrics(db)  # Changed variable name to match template
            latest_metrics = get_latest_metrics_by_type(db)
            visits = get_all_visits(db)

            return render_template(
                "debug.html",
                devices=devices,
                metric_types=metric_types,
                metrics=metrics,  # Changed to match template
                latest_metrics=latest_metrics,
                visits=visits
            )
    except Exception as e:
        logger.error(f"Error in debug view: {e}")
        return jsonify({
            "status": "ERROR",
            "message": str(e)
        }), HTTPStatusCode.INTERNAL_SERVER_ERROR

@app.route("/static/<path:path>")
def send_static(path):
    """Serve static files"""
    return send_from_directory("static", path)

if __name__ == "__main__":
    try:
        # Initialize the database before running the app
        init_db()
        
        # Start the Flask app
        app.run(
            host=config.server.host,
            port=config.server.port,
            debug=config.debug
        )
    except Exception as e:
        logger.error(f"Failed to start server: {e}")
        sys.exit(1)<|MERGE_RESOLUTION|>--- conflicted
+++ resolved
@@ -22,11 +22,8 @@
     get_all_visits,
     get_latest_metrics_by_type
 )
-<<<<<<< HEAD
 from threading import Lock
 import time
-=======
->>>>>>> a19eab2a
 from lib.ip_service import IPService
 
 # Compute root directory once and use it throughout the file
@@ -45,15 +42,11 @@
 app.config['DEBUG'] = config.debug
 app.config['SECRET_KEY'] = config.server.secret_key
 
-<<<<<<< HEAD
 calculator_lock = Lock()
 calculator_state = "A"  # Toggle between "A" and "B"
 
 # Initialize IP service
 ip_service = IPService()
-=======
-calculator_requested = False
->>>>>>> a19eab2a
 
 def get_client_ip():
     """Get the client's IP address"""
@@ -74,11 +67,7 @@
     """Display the main dashboard"""
     client_ip = get_client_ip()
     visit_count = 1
-<<<<<<< HEAD
     location = get_location_from_ip(client_ip)
-=======
-    location = None
->>>>>>> a19eab2a
     
     try:
         # Get location info
@@ -106,22 +95,8 @@
     
     return render_template(
         "index.html",
-<<<<<<< HEAD
         visit_count=visit_count,
         location=location
-=======
-        remote_metrics=get_latest_metrics(),
-        visit_count=visit_count,
-        location=location if location else "Unknown Location"
-    )
-
-@app.route("/metrics")
-def metrics_page():
-    """Display metrics dashboard"""
-    return render_template(
-        "metrics.html",
-        remote_metrics=get_latest_metrics()
->>>>>>> a19eab2a
     )
 
 @app.route("/register/aggregator", methods=["POST"])
@@ -313,23 +288,6 @@
             "calculator_state": calculator_state
         })
 
-@app.route("/toggle-calculator", methods=['POST'])
-def toggle_calculator():
-    """Toggle calculator flag for next response"""
-    global calculator_requested
-    calculator_requested = True
-    logger.info("Calculator request received")
-    return jsonify({"calculator_requested": True})
-
-@app.route("/check-calculator", methods=['POST'])
-def check_calculator():
-    """Check and reset calculator flag"""
-    global calculator_requested
-    was_requested = calculator_requested
-    calculator_requested = False  # Reset after checking
-    logger.info(f"Calculator check - was requested: {was_requested}")
-    return jsonify({"calculator_requested": was_requested})
-
 @app.route("/debug")
 def debug():
     """Debug view showing all database tables"""
